import pytest
from aws_cdk.assertions import Match, Template

from sds_data_manager.sds_data_manager_stack import SdsDataManagerStack


@pytest.fixture(scope="module")
def template(app, sds_id):
    stack_name = f"stack-{sds_id}"
    stack = SdsDataManagerStack(app, stack_name, sds_id)
    template = Template.from_stack(stack)
    return template

<<<<<<< HEAD

def test_s3_data_bucket_resource_count(template):
    template.resource_count_is("AWS::S3::Bucket", 1)


def test_s3_data_bucket_resource_properties(template, sds_id):
=======
    template.resource_count_is("AWS::S3::Bucket", 2)
    # Delete and update are outside of the Properties section
>>>>>>> 74b12524
    template.has_resource(
        "AWS::S3::Bucket",
        {
            "DeletionPolicy": "Delete",
            "UpdateReplacePolicy": "Delete",
        },
    )
<<<<<<< HEAD
=======
    # Now test the sds-data bucket has the resource properties we expect
>>>>>>> 74b12524
    template.has_resource_properties(
        "AWS::S3::Bucket",
        props={
            "BucketName": f"sds-data-{sds_id}",
            "VersioningConfiguration": {"Status": "Enabled"},
            "PublicAccessBlockConfiguration": {"RestrictPublicBuckets": True},
        },
    )
<<<<<<< HEAD


def test_s3_data_bucket_policy_resource_count(template):
    template.resource_count_is("AWS::S3::BucketPolicy", 1)


def test_s3_data_bucket_policy_resource_properties(template):
    template.has_resource_properties(
        "AWS::S3::BucketPolicy",
        props={
            "Bucket": {"Ref": Match.string_like_regexp("DATABUCKET*")},
            "PolicyDocument": {
                "Version": "2012-10-17",
                "Statement": [
                    {
                        "Action": ["s3:GetBucket*", "s3:List*", "s3:DeleteObject*"],
                        "Effect": "Allow",
                        "Principal": {
                            "AWS": {
                                "Fn::GetAtt": [
                                    Match.string_like_regexp(
                                        "CustomS3AutoDeleteObjectsCustomResourceProviderRole*"
                                    ),
                                    "Arn",
                                ]
                            }
                        },
                        "Resource": [
                            {
                                "Fn::GetAtt": [
                                    Match.string_like_regexp("DATABUCKET*"),
                                    "Arn",
                                ]
                            },
                            {
                                "Fn::Join": [
                                    "",
                                    [
                                        {
                                            "Fn::GetAtt": [
                                                Match.string_like_regexp("DATABUCKET*"),
                                                "Arn",
                                            ]
                                        },
                                        "/*",
                                    ],
                                ]
                            },
                        ],
                    }
                ],
            },
        },
    )


def test_custom_s3_auto_delete_resource_count(template):
    template.resource_count_is("Custom::S3AutoDeleteObjects", 1)

    template.has_resource_properties(
        "Custom::S3AutoDeleteObjects",
        {
            "ServiceToken": {
                "Fn::GetAtt": [
                    Match.string_like_regexp(
                        "CustomS3AutoDeleteObjectsCustomResourceProviderHandler*"
                    ),
                    "Arn",
                ]
            },
            "BucketName": {"Ref": Match.string_like_regexp("DATABUCKET*")},
        },
    )


def test_custom_s3_bucket_notifications_resource_properties(template):
    template.resource_count_is("Custom::S3BucketNotifications", 1)

    template.has_resource_properties(
        "Custom::S3BucketNotifications",
        {
            "ServiceToken": {
                "Fn::GetAtt": [
                    Match.string_like_regexp("BucketNotificationsHandler*"),
                    "Arn",
                ]
            },
            "BucketName": {"Ref": Match.string_like_regexp("DATABUCKET*")},
            "NotificationConfiguration": {
                "LambdaFunctionConfigurations": [
                    {
                        "Events": ["s3:ObjectCreated:*"],
                        "LambdaFunctionArn": {
                            "Fn::GetAtt": [
                                Match.string_like_regexp("IndexerLambda*"),
                                "Arn",
                            ]
                        },
                    }
                ]
            },
            "Managed": True,
        },
    )


def test_secrets_manager_resource_count(template):
    template.resource_count_is("AWS::SecretsManager::Secret", 1)


def test_secrets_manager_resource_properties(template):
    template.has_resource(
        "AWS::SecretsManager::Secret",
        {
            "DeletionPolicy": "Delete",
            "UpdateReplacePolicy": "Delete",
        },
    )


def test_opensearch_domain_resource_count(template):
    template.resource_count_is("AWS::OpenSearchService::Domain", 1)


def test_opensearch_domain_resource_properties(template, sds_id):
    template.has_resource_properties(
        "AWS::OpenSearchService::Domain",
        {
            "DomainName": f"sdsmetadatadomain-{sds_id}",
            "EngineVersion": "OpenSearch_1.3",
            "ClusterConfig": {"InstanceType": "t3.small.search", "InstanceCount": 1},
            "EBSOptions": {"EBSEnabled": True, "VolumeSize": 10, "VolumeType": "gp2"},
            "NodeToNodeEncryptionOptions": {"Enabled": True},
            "EncryptionAtRestOptions": {"Enabled": True},
        },
    )


def test_custom_cloudwatch_log_resource_policy_count(template):
    template.resource_count_is("Custom::CloudwatchLogResourcePolicy", 1)


def test_custom_opensearch_access_policy_resource_count(template):
    template.resource_count_is("Custom::OpenSearchAccessPolicy", 1)


def test_custom_opensearch_access_policy_resource_properties(template):
    template.has_resource(
        "Custom::OpenSearchAccessPolicy",
        {
            "DeletionPolicy": "Delete",
            "UpdateReplacePolicy": "Delete",
        },
    )

    template.has_resource_properties(
        "Custom::OpenSearchAccessPolicy",
        {
            "ServiceToken": {"Fn::GetAtt": [Match.string_like_regexp("AWS*"), "Arn"]},
            "Create": {
                "Fn::Join": [
                    "",
                    [
                        '{"action":"updateDomainConfig","service":"OpenSearch","parameters":{"DomainName":"',
                        {"Ref": Match.string_like_regexp("SDSMetadataDomain*")},
                        '","AccessPolicies":"{\\"Statement\\":[{\\"Action\\":\\"es:*\\",\\"Effect\\":\\"Allow\\",\\"Principal\\":{\\"AWS\\":\\"*\\"},\\"Resource\\":\\"',
                        {
                            "Fn::GetAtt": [
                                Match.string_like_regexp("SDSMetadataDomain*"),
                                "Arn",
                            ]
                        },
                        '/*\\"}],\\"Version\\":\\"2012-10-17\\"}"},"outputPaths":["DomainConfig.AccessPolicies"],"physicalResourceId":{"id":"',
                        {"Ref": Match.string_like_regexp("SDSMetadataDomain*")},
                        'AccessPolicy"}}',
                    ],
                ]
            },
            "Update": {
                "Fn::Join": [
                    "",
                    [
                        '{"action":"updateDomainConfig","service":"OpenSearch","parameters":{"DomainName":"',
                        {"Ref": Match.string_like_regexp("SDSMetadataDomain*")},
                        '","AccessPolicies":"{\\"Statement\\":[{\\"Action\\":\\"es:*\\",\\"Effect\\":\\"Allow\\",\\"Principal\\":{\\"AWS\\":\\"*\\"},\\"Resource\\":\\"',
                        {
                            "Fn::GetAtt": [
                                Match.string_like_regexp("SDSMetadataDomain*"),
                                "Arn",
                            ]
                        },
                        '/*\\"}],\\"Version\\":\\"2012-10-17\\"}"},"outputPaths":["DomainConfig.AccessPolicies"],"physicalResourceId":{"id":"',
                        {"Ref": Match.string_like_regexp("SDSMetadataDomain*")},
                        'AccessPolicy"}}',
                    ],
                ]
            },
            "InstallLatestAwsSdk": True,
        },
    )


def test_log_groups_resource_count(template):
    template.resource_count_is("AWS::Logs::LogGroup", 3)


def test_sdsmetadatadomain_slow_search_logs_resource_properties(template):
    template.has_resource(
        "AWS::Logs::LogGroup",
        {
            "DeletionPolicy": "Retain",
            "UpdateReplacePolicy": "Retain",
        },
    )
    template.has_resource_properties("AWS::Logs::LogGroup", {"RetentionInDays": 30})


def test_sdsmetadatadomain_slow_index_logs_resource_properties(template):
    template.has_resource(
        "AWS::Logs::LogGroup",
        {
            "DeletionPolicy": "Retain",
            "UpdateReplacePolicy": "Retain",
        },
    )
    template.has_resource_properties("AWS::Logs::LogGroup", {"RetentionInDays": 30})


def test_sdsmetadatadomain_app_logs_resource_properties(template):
    template.has_resource(
        "AWS::Logs::LogGroup",
        {
            "DeletionPolicy": "Retain",
            "UpdateReplacePolicy": "Retain",
        },
    )
    template.has_resource_properties("AWS::Logs::LogGroup", {"RetentionInDays": 30})


def test_iam_roles_resource_count(template):
    template.resource_count_is("AWS::IAM::Role", 7)


def test_s3_auto_delete_iam_role_resource_properties(template):
    template.has_resource_properties(
        "AWS::IAM::Role",
        {
            "AssumeRolePolicyDocument": {
                "Statement": [
                    {
                        "Action": "sts:AssumeRole",
                        "Effect": "Allow",
                        "Principal": {"Service": "lambda.amazonaws.com"},
                    }
                ],
                "Version": "2012-10-17",
            }
        },
    )


def test_indexer_lambda_iam_role_resource_properties(template):
    template.has_resource_properties(
        "AWS::IAM::Role",
        {
            "AssumeRolePolicyDocument": {
                "Statement": [
                    {
                        "Action": "sts:AssumeRole",
                        "Effect": "Allow",
                        "Principal": {"Service": "lambda.amazonaws.com"},
                    }
                ],
                "Version": "2012-10-17",
            }
        },
    )


def test_bucket_notification_iam_role_resource_properties(template):
    template.has_resource_properties(
        "AWS::IAM::Role",
        {
            "AssumeRolePolicyDocument": {
                "Statement": [
                    {
                        "Action": "sts:AssumeRole",
                        "Effect": "Allow",
                        "Principal": {"Service": "lambda.amazonaws.com"},
                    }
                ],
                "Version": "2012-10-17",
            }
        },
    )


def test_upload_api_iam_role_resource_properties(template):
    template.has_resource_properties(
        "AWS::IAM::Role",
        {
            "AssumeRolePolicyDocument": {
                "Statement": [
                    {
                        "Action": "sts:AssumeRole",
                        "Effect": "Allow",
                        "Principal": {"Service": "lambda.amazonaws.com"},
                    }
                ],
                "Version": "2012-10-17",
            }
        },
    )


def test_query_api_iam_role_resource_properties(template):
    template.has_resource_properties(
        "AWS::IAM::Role",
        {
            "AssumeRolePolicyDocument": {
                "Statement": [
                    {
                        "Action": "sts:AssumeRole",
                        "Effect": "Allow",
                        "Principal": {"Service": "lambda.amazonaws.com"},
                    }
                ],
                "Version": "2012-10-17",
            }
        },
    )


def test_download_api_iam_role_resource_properties(template):
    template.has_resource_properties(
        "AWS::IAM::Role",
        {
            "AssumeRolePolicyDocument": {
                "Statement": [
                    {
                        "Action": "sts:AssumeRole",
                        "Effect": "Allow",
                        "Principal": {"Service": "lambda.amazonaws.com"},
                    }
                ],
                "Version": "2012-10-17",
            }
        },
    )


def test_aws_iam_role_resource_properties(template):
    template.has_resource_properties(
        "AWS::IAM::Role",
        {
            "AssumeRolePolicyDocument": {
                "Statement": [
                    {
                        "Action": "sts:AssumeRole",
                        "Effect": "Allow",
                        "Principal": {"Service": "lambda.amazonaws.com"},
                    }
                ],
                "Version": "2012-10-17",
            }
        },
    )


def test_iam_policy_resource_count(template):
    template.resource_count_is("AWS::IAM::Policy", 7)


def test_upload_lambda_api_aim_policy_resource_properties(template):
    template.has_resource_properties(
        "AWS::IAM::Policy",
        {
            "PolicyDocument": {
                "Version": "2012-10-17",
                "Statement": [
                    {
                        "Effect": "Allow",
                        "Action": "s3:PutObject",
                        "Resource": {
                            "Fn::Join": [
                                "",
                                [
                                    {
                                        "Fn::GetAtt": [
                                            Match.string_like_regexp("DATABUCKET*"),
                                            "Arn",
                                        ]
                                    },
                                    "/*",
                                ],
                            ]
                        },
                    },
                ],
            },
            "PolicyName": Match.string_like_regexp(
                "UploadAPILambdaServiceRoleDefaultPolicy*"
            ),
        },
    )


def test_sdsmetadatadomain_esloggroup_iam_policy_resource_properties(template):
    template.has_resource_properties(
        "AWS::IAM::Policy",
        {
            "PolicyDocument": {
                "Version": "2012-10-17",
                "Statement": [
                    {
                        "Effect": "Allow",
                        "Action": "logs:PutResourcePolicy",
                        "Resource": "*",
                    },
                    {
                        "Effect": "Allow",
                        "Action": "logs:DeleteResourcePolicy",
                        "Resource": "*",
                    },
                ],
            },
            "PolicyName": Match.string_like_regexp(
                "SDSMetadataDomainESLogGroupPolicyc*"
            ),
        },
    )


def test_sdsmetadatadomain_accesspolicy_iam_policy_resource_properties(template):
    template.has_resource_properties(
        "AWS::IAM::Policy",
        {
            "PolicyDocument": {
                "Version": "2012-10-17",
                "Statement": [
                    {
                        "Effect": "Allow",
                        "Action": "es:UpdateDomainConfig",
                        "Resource": {
                            "Fn::GetAtt": [
                                Match.string_like_regexp("SDSMetadataDomain*"),
                                "Arn",
                            ]
                        },
                    }
                ],
            },
            "PolicyName": Match.string_like_regexp(
                "SDSMetadataDomainAccessPolicyCustomResourcePolicy*"
            ),
        },
    )


def test_indexer_lambda_iam_policy_resource_properties(template):
    template.has_resource_properties(
        "AWS::IAM::Policy",
        {
            "PolicyDocument": {
                "Version": "2012-10-17",
                "Statement": [
                    {
                        "Effect": "Allow",
                        "Action": "es:ESHttp*",
                        "Resource": {
                            "Fn::Join": [
                                "",
                                [
                                    {
                                        "Fn::GetAtt": [
                                            Match.string_like_regexp(
                                                "SDSMetadataDomain*"
                                            ),
                                            "Arn",
                                        ]
                                    },
                                    "/*",
                                ],
                            ]
                        },
                    }
                ],
            },
            "PolicyName": Match.string_like_regexp(
                "IndexerLambdaServiceRoleDefaultPolicy*"
            ),
        },
    )


def test_bucket_notification_iam_policy_resource_properties(template):
    template.has_resource_properties(
        "AWS::IAM::Policy",
        {
            "PolicyDocument": {
                "Version": "2012-10-17",
                "Statement": [
                    {
                        "Effect": "Allow",
                        "Action": "s3:PutBucketNotification",
                        "Resource": "*",
                    }
                ],
            },
            "PolicyName": Match.string_like_regexp("BucketNotificationsHandler*"),
        },
    )


def test_queryapilambda_iam_policy_resource_properties(template):
    template.has_resource_properties(
        "AWS::IAM::Policy",
        {
            "PolicyDocument": {
                "Version": "2012-10-17",
                "Statement": [
                    {
                        "Effect": "Allow",
                        "Action": "es:ESHttpGet",
                        "Resource": {
                            "Fn::Join": [
                                "",
                                [
                                    {
                                        "Fn::GetAtt": [
                                            Match.string_like_regexp(
                                                "SDSMetadataDomain*"
                                            ),
                                            "Arn",
                                        ]
                                    },
                                    "/*",
                                ],
                            ]
                        },
                    }
                ],
            },
            "PolicyName": Match.string_like_regexp(
                "QueryAPILambdaServiceRoleDefaultPolicy*"
            ),
        },
    )


def test_downloadquerylambda_iam_policy_resource_properties(template):
    template.has_resource_properties(
        "AWS::IAM::Policy",
        {
            "PolicyDocument": {
                "Version": "2012-10-17",
                "Statement": [
                    {
                        "Effect": "Allow",
                        "Action": "es:ESHttp*",
                        "Resource": {
                            "Fn::Join": [
                                "",
                                [
                                    {
                                        "Fn::GetAtt": [
                                            Match.string_like_regexp(
                                                "SDSMetadataDomain*"
                                            ),
                                            "Arn",
                                        ]
                                    },
                                    "/*",
                                ],
                            ]
                        },
                    },
                    {
                        "Effect": "Allow",
                        "Action": "s3:GetObject",
                        "Resource": {
                            "Fn::Join": [
                                "",
                                [
                                    {
                                        "Fn::GetAtt": [
                                            Match.string_like_regexp("DATABUCKET*"),
                                            "Arn",
                                        ]
                                    },
                                    "/*",
                                ],
                            ]
                        },
                    },
                ],
            },
            "PolicyName": Match.string_like_regexp(
                "DownloadQueryAPILambdaServiceRoleDefaultPolicy*"
            ),
        },
    )


def test_lambda_urls_resource_count(template):
    template.resource_count_is("AWS::Lambda::Url", 3)


def test_upload_api_lambda_url_resource_properties(template):
    template.has_resource_properties(
        "AWS::Lambda::Url",
        {
            "AuthType": "NONE",
            "TargetFunctionArn": {
                "Fn::GetAtt": [Match.string_like_regexp("UploadAPILambda*"), "Arn"]
            },
            "Cors": {"AllowMethods": ["*"], "AllowOrigins": ["*"]},
        },
    )


def test_query_api_lambda_url_resource_properties(template):
    template.has_resource_properties(
        "AWS::Lambda::Url",
        {
            "AuthType": "NONE",
            "TargetFunctionArn": {
                "Fn::GetAtt": [Match.string_like_regexp("QueryAPILambda*"), "Arn"]
            },
            "Cors": {"AllowMethods": ["GET"], "AllowOrigins": ["*"]},
        },
    )


def test_download_api_lambda_url_resource_properties(template):
    template.has_resource_properties(
        "AWS::Lambda::Url",
        {
            "AuthType": "NONE",
            "TargetFunctionArn": {
                "Fn::GetAtt": [
                    Match.string_like_regexp("DownloadQueryAPILambda*"),
                    "Arn",
                ]
            },
            "Cors": {"AllowMethods": ["GET"], "AllowOrigins": ["*"]},
        },
    )


def test_lambda_function_resource_count(template):
    template.resource_count_is("AWS::Lambda::Function", 7)


def test_indexer_lambda_function_resource_properties(template, sds_id):
    template.has_resource_properties(
        "AWS::Lambda::Function",
        props={
            "FunctionName": f"file-indexer-{sds_id}",
            "Runtime": "python3.9",
            "Handler": "SDSCode.indexer.lambda_handler",
            "MemorySize": 1000,
            "Timeout": 15 * 60,
            "Role": {
                "Fn::GetAtt": [
                    Match.string_like_regexp("IndexerLambdaServiceRole*"),
                    "Arn",
                ]
            },
        },
    )


def test_upload_api_lambda_function_resource_properties(template, sds_id):
    template.has_resource_properties(
        "AWS::Lambda::Function",
        props={
            "FunctionName": f"upload-api-handler-{sds_id}",
            "Runtime": "python3.9",
            "Handler": "SDSCode.upload_api.lambda_handler",
            "MemorySize": 1000,
            "Timeout": 15 * 60,
            "Role": {
                "Fn::GetAtt": [
                    Match.string_like_regexp("UploadAPILambdaServiceRole*"),
                    "Arn",
                ]
            },
        },
    )


def test_query_api_lambda_function_resource_properties(template, sds_id):
    template.has_resource_properties(
        "AWS::Lambda::Function",
        props={
            "FunctionName": f"query-api-handler-{sds_id}",
            "Runtime": "python3.9",
            "Handler": "SDSCode.queries.lambda_handler",
            "MemorySize": 1000,
            "Timeout": 60,
            "Role": {
                "Fn::GetAtt": [
                    Match.string_like_regexp("QueryAPILambdaServiceRole*"),
                    "Arn",
                ]
            },
        },
    )


def test_download_api_lambda_function_resource_properties(template, sds_id):
    template.has_resource_properties(
        "AWS::Lambda::Function",
        props={
            "FunctionName": f"download-query-api-{sds_id}",
            "Runtime": "python3.9",
            "Handler": "SDSCode.download_query_api.lambda_handler",
            "Timeout": 60,
            "Role": {
                "Fn::GetAtt": [
                    Match.string_like_regexp("DownloadQueryAPILambdaServiceRole*"),
                    "Arn",
                ]
            },
        },
    )


def test_aws_lambda_function_resource_properties(template):
    template.has_resource_properties(
        "AWS::Lambda::Function",
        props={
            "Handler": "index.handler",
            "Runtime": "nodejs14.x",
            "Timeout": 120,
            "Role": {
                "Fn::GetAtt": [
                    Match.string_like_regexp("AWS.*ServiceRole.*"),
                    "Arn",
                ]
            },
        },
    )


def test_aws_bucket_notification_lambda_function_resource_properties(template):
    template.has_resource_properties(
        "AWS::Lambda::Function",
        props={
            "Handler": "index.handler",
            "Runtime": "python3.9",
            "Timeout": 300,
            "Role": {
                "Fn::GetAtt": [
                    Match.string_like_regexp("BucketNotificationsHandler*"),
                    "Arn",
                ]
            },
        },
    )


def test_custom_s3_auto_delete_lambda_function_resource_properties(template):
    template.has_resource_properties(
        "AWS::Lambda::Function",
        props={
            "Handler": "__entrypoint__.handler",
            "Runtime": "nodejs14.x",
            "Timeout": 900,
            "MemorySize": 128,
            "Role": {
                "Fn::GetAtt": [
                    Match.string_like_regexp(
                        "CustomS3AutoDeleteObjectsCustomResourceProviderRole*"
                    ),
                    "Arn",
                ]
            },
        },
    )


def test_lambda_permission_resource_count(template):
    template.resource_count_is("AWS::Lambda::Permission", 4)


def test_indexer_lambda_permission_resource_properties(template):
    template.has_resource_properties(
        "AWS::Lambda::Permission",
        {
            "Action": "lambda:InvokeFunction",
            "FunctionName": {
                "Fn::GetAtt": [Match.string_like_regexp("IndexerLambda*"), "Arn"]
            },
            "Principal": "s3.amazonaws.com",
            "SourceAccount": {"Ref": "AWS::AccountId"},
            "SourceArn": {
                "Fn::GetAtt": [Match.string_like_regexp("DATABUCKET*"), "Arn"]
            },
        },
    )


def test_upload_api_lambda_permission_resource_properties(template):
    template.has_resource_properties(
        "AWS::Lambda::Permission",
        {
            "Action": "lambda:InvokeFunctionUrl",
            "FunctionName": {
                "Fn::GetAtt": [Match.string_like_regexp("UploadAPILambda*"), "Arn"]
            },
            "Principal": "*",
            "FunctionUrlAuthType": "NONE",
        },
    )


def test_query_api_lambda_permission_resource_properties(template):
    template.has_resource_properties(
        "AWS::Lambda::Permission",
        {
            "Action": "lambda:InvokeFunctionUrl",
            "FunctionName": {
                "Fn::GetAtt": [Match.string_like_regexp("QueryAPILambda*"), "Arn"]
            },
            "Principal": "*",
            "FunctionUrlAuthType": "NONE",
        },
    )


def test_download_api_lambda_permission_resource_properties(template):
    template.has_resource_properties(
        "AWS::Lambda::Permission",
        {
            "Action": "lambda:InvokeFunctionUrl",
            "FunctionName": {
                "Fn::GetAtt": [
                    Match.string_like_regexp("DownloadQueryAPILambda*"),
                    "Arn",
                ]
            },
            "Principal": "*",
            "FunctionUrlAuthType": "NONE",
=======
    # Now test the sds-config bucket has the resource properties we expect
    template.has_resource_properties(
        "AWS::S3::Bucket",
        props={
            "BucketName": f"sds-config-{sds_id}",
            "VersioningConfiguration": {"Status": "Enabled"},
            "PublicAccessBlockConfiguration": {"RestrictPublicBuckets": True},
>>>>>>> 74b12524
        },
    )<|MERGE_RESOLUTION|>--- conflicted
+++ resolved
@@ -11,17 +11,12 @@
     template = Template.from_stack(stack)
     return template
 
-<<<<<<< HEAD
-
-def test_s3_data_bucket_resource_count(template):
-    template.resource_count_is("AWS::S3::Bucket", 1)
+
+def test_s3_bucket_resource_count(template):
+    template.resource_count_is("AWS::S3::Bucket", 2)
 
 
 def test_s3_data_bucket_resource_properties(template, sds_id):
-=======
-    template.resource_count_is("AWS::S3::Bucket", 2)
-    # Delete and update are outside of the Properties section
->>>>>>> 74b12524
     template.has_resource(
         "AWS::S3::Bucket",
         {
@@ -29,10 +24,6 @@
             "UpdateReplacePolicy": "Delete",
         },
     )
-<<<<<<< HEAD
-=======
-    # Now test the sds-data bucket has the resource properties we expect
->>>>>>> 74b12524
     template.has_resource_properties(
         "AWS::S3::Bucket",
         props={
@@ -41,11 +32,34 @@
             "PublicAccessBlockConfiguration": {"RestrictPublicBuckets": True},
         },
     )
-<<<<<<< HEAD
-
-
-def test_s3_data_bucket_policy_resource_count(template):
-    template.resource_count_is("AWS::S3::BucketPolicy", 1)
+
+
+def test_s3_config_bucket_resource_properties(template, sds_id):
+    template.has_resource(
+        "AWS::S3::Bucket",
+        {
+            "DeletionPolicy": "Delete",
+            "UpdateReplacePolicy": "Delete",
+        },
+    )
+
+    template.has_resource_properties(
+        "AWS::S3::Bucket",
+        {
+            "BucketName": f"sds-config-{sds_id}",
+            "VersioningConfiguration": {"Status": "Enabled"},
+            "PublicAccessBlockConfiguration": {
+                "BlockPublicAcls": True,
+                "BlockPublicPolicy": True,
+                "IgnorePublicAcls": True,
+                "RestrictPublicBuckets": True,
+            },
+        },
+    )
+
+
+def test_s3_bucket_policy_resource_count(template):
+    template.resource_count_is("AWS::S3::BucketPolicy", 2)
 
 
 def test_s3_data_bucket_policy_resource_properties(template):
@@ -98,9 +112,63 @@
     )
 
 
+def test_s3_config_bucket_policy_resource_properties(template):
+    template.has_resource_properties(
+        "AWS::S3::BucketPolicy",
+        {
+            "Bucket": {"Ref": Match.string_like_regexp("CONFIGBUCKET*")},
+            "PolicyDocument": {
+                "Statement": [
+                    {
+                        "Action": ["s3:GetBucket*", "s3:List*", "s3:DeleteObject*"],
+                        "Effect": "Allow",
+                        "Principal": {
+                            "AWS": {
+                                "Fn::GetAtt": [
+                                    Match.string_like_regexp(
+                                        "CustomS3AutoDeleteObjectsCustomResourceProviderRole*"
+                                    ),
+                                    "Arn",
+                                ]
+                            }
+                        },
+                        "Resource": [
+                            {
+                                "Fn::GetAtt": [
+                                    Match.string_like_regexp("CONFIGBUCKET*"),
+                                    "Arn",
+                                ]
+                            },
+                            {
+                                "Fn::Join": [
+                                    "",
+                                    [
+                                        {
+                                            "Fn::GetAtt": [
+                                                Match.string_like_regexp(
+                                                    "CONFIGBUCKET*"
+                                                ),
+                                                "Arn",
+                                            ]
+                                        },
+                                        "/*",
+                                    ],
+                                ]
+                            },
+                        ],
+                    }
+                ],
+                "Version": "2012-10-17",
+            },
+        },
+    )
+
+
 def test_custom_s3_auto_delete_resource_count(template):
-    template.resource_count_is("Custom::S3AutoDeleteObjects", 1)
-
+    template.resource_count_is("Custom::S3AutoDeleteObjects", 2)
+
+
+def test_data_bucket_custom_s3_auto_delete_resource_properties(template):
     template.has_resource_properties(
         "Custom::S3AutoDeleteObjects",
         {
@@ -113,6 +181,23 @@
                 ]
             },
             "BucketName": {"Ref": Match.string_like_regexp("DATABUCKET*")},
+        },
+    )
+
+
+def test_config_bucket_custom_s3_auto_delete_resoource_count(template):
+    template.has_resource_properties(
+        "Custom::S3AutoDeleteObjects",
+        {
+            "ServiceToken": {
+                "Fn::GetAtt": [
+                    Match.string_like_regexp(
+                        "CustomS3AutoDeleteObjectsCustomResourceProviderHandler*"
+                    ),
+                    "Arn",
+                ]
+            },
+            "BucketName": {"Ref": Match.string_like_regexp("CONFIGBUCKET*")},
         },
     )
 
@@ -282,7 +367,7 @@
 
 
 def test_iam_roles_resource_count(template):
-    template.resource_count_is("AWS::IAM::Role", 7)
+    template.resource_count_is("AWS::IAM::Role", 8)
 
 
 def test_s3_auto_delete_iam_role_resource_properties(template):
@@ -412,7 +497,7 @@
 
 
 def test_iam_policy_resource_count(template):
-    template.resource_count_is("AWS::IAM::Policy", 7)
+    template.resource_count_is("AWS::IAM::Policy", 8)
 
 
 def test_upload_lambda_api_aim_policy_resource_properties(template):
@@ -440,6 +525,42 @@
                             ]
                         },
                     },
+                    {
+                        "Action": "s3:GetObject",
+                        "Effect": "Allow",
+                        "Resource": [
+                            {
+                                "Fn::Join": [
+                                    "",
+                                    [
+                                        {
+                                            "Fn::GetAtt": [
+                                                Match.string_like_regexp("DATABUCKET*"),
+                                                "Arn",
+                                            ]
+                                        },
+                                        "/*",
+                                    ],
+                                ]
+                            },
+                            {
+                                "Fn::Join": [
+                                    "",
+                                    [
+                                        {
+                                            "Fn::GetAtt": [
+                                                Match.string_like_regexp(
+                                                    "CONFIGBUCKET*"
+                                                ),
+                                                "Arn",
+                                            ]
+                                        },
+                                        "/*",
+                                    ],
+                                ]
+                            },
+                        ],
+                    },
                 ],
             },
             "PolicyName": Match.string_like_regexp(
@@ -502,97 +623,6 @@
 
 
 def test_indexer_lambda_iam_policy_resource_properties(template):
-    template.has_resource_properties(
-        "AWS::IAM::Policy",
-        {
-            "PolicyDocument": {
-                "Version": "2012-10-17",
-                "Statement": [
-                    {
-                        "Effect": "Allow",
-                        "Action": "es:ESHttp*",
-                        "Resource": {
-                            "Fn::Join": [
-                                "",
-                                [
-                                    {
-                                        "Fn::GetAtt": [
-                                            Match.string_like_regexp(
-                                                "SDSMetadataDomain*"
-                                            ),
-                                            "Arn",
-                                        ]
-                                    },
-                                    "/*",
-                                ],
-                            ]
-                        },
-                    }
-                ],
-            },
-            "PolicyName": Match.string_like_regexp(
-                "IndexerLambdaServiceRoleDefaultPolicy*"
-            ),
-        },
-    )
-
-
-def test_bucket_notification_iam_policy_resource_properties(template):
-    template.has_resource_properties(
-        "AWS::IAM::Policy",
-        {
-            "PolicyDocument": {
-                "Version": "2012-10-17",
-                "Statement": [
-                    {
-                        "Effect": "Allow",
-                        "Action": "s3:PutBucketNotification",
-                        "Resource": "*",
-                    }
-                ],
-            },
-            "PolicyName": Match.string_like_regexp("BucketNotificationsHandler*"),
-        },
-    )
-
-
-def test_queryapilambda_iam_policy_resource_properties(template):
-    template.has_resource_properties(
-        "AWS::IAM::Policy",
-        {
-            "PolicyDocument": {
-                "Version": "2012-10-17",
-                "Statement": [
-                    {
-                        "Effect": "Allow",
-                        "Action": "es:ESHttpGet",
-                        "Resource": {
-                            "Fn::Join": [
-                                "",
-                                [
-                                    {
-                                        "Fn::GetAtt": [
-                                            Match.string_like_regexp(
-                                                "SDSMetadataDomain*"
-                                            ),
-                                            "Arn",
-                                        ]
-                                    },
-                                    "/*",
-                                ],
-                            ]
-                        },
-                    }
-                ],
-            },
-            "PolicyName": Match.string_like_regexp(
-                "QueryAPILambdaServiceRoleDefaultPolicy*"
-            ),
-        },
-    )
-
-
-def test_downloadquerylambda_iam_policy_resource_properties(template):
     template.has_resource_properties(
         "AWS::IAM::Policy",
         {
@@ -620,15 +650,124 @@
                         },
                     },
                     {
-                        "Effect": "Allow",
                         "Action": "s3:GetObject",
+                        "Effect": "Allow",
+                        "Resource": [
+                            {
+                                "Fn::Join": [
+                                    "",
+                                    [
+                                        {
+                                            "Fn::GetAtt": [
+                                                Match.string_like_regexp("DATABUCKET*"),
+                                                "Arn",
+                                            ]
+                                        },
+                                        "/*",
+                                    ],
+                                ]
+                            },
+                            {
+                                "Fn::Join": [
+                                    "",
+                                    [
+                                        {
+                                            "Fn::GetAtt": [
+                                                Match.string_like_regexp(
+                                                    "CONFIGBUCKET*"
+                                                ),
+                                                "Arn",
+                                            ]
+                                        },
+                                        "/*",
+                                    ],
+                                ]
+                            },
+                        ],
+                    },
+                ],
+            },
+            "PolicyName": Match.string_like_regexp(
+                "IndexerLambdaServiceRoleDefaultPolicy*"
+            ),
+        },
+    )
+
+
+def test_bucket_notification_iam_policy_resource_properties(template):
+    template.has_resource_properties(
+        "AWS::IAM::Policy",
+        {
+            "PolicyDocument": {
+                "Version": "2012-10-17",
+                "Statement": [
+                    {
+                        "Effect": "Allow",
+                        "Action": "s3:PutBucketNotification",
+                        "Resource": "*",
+                    }
+                ],
+            },
+            "PolicyName": Match.string_like_regexp("BucketNotificationsHandler*"),
+        },
+    )
+
+
+def test_queryapilambda_iam_policy_resource_properties(template):
+    template.has_resource_properties(
+        "AWS::IAM::Policy",
+        {
+            "PolicyDocument": {
+                "Version": "2012-10-17",
+                "Statement": [
+                    {
+                        "Effect": "Allow",
+                        "Action": "es:ESHttpGet",
                         "Resource": {
                             "Fn::Join": [
                                 "",
                                 [
                                     {
                                         "Fn::GetAtt": [
-                                            Match.string_like_regexp("DATABUCKET*"),
+                                            Match.string_like_regexp(
+                                                "SDSMetadataDomain*"
+                                            ),
+                                            "Arn",
+                                        ]
+                                    },
+                                    "/*",
+                                ],
+                            ]
+                        },
+                    }
+                ],
+            },
+            "PolicyName": Match.string_like_regexp(
+                "QueryAPILambdaServiceRoleDefaultPolicy*"
+            ),
+        },
+    )
+
+
+def test_downloadquerylambda_iam_policy_resource_properties(template):
+    template.has_resource_properties(
+        "AWS::IAM::Policy",
+        {
+            "PolicyDocument": {
+                "Version": "2012-10-17",
+                "Statement": [
+                    {
+                        "Effect": "Allow",
+                        "Action": "es:ESHttp*",
+                        "Resource": {
+                            "Fn::Join": [
+                                "",
+                                [
+                                    {
+                                        "Fn::GetAtt": [
+                                            Match.string_like_regexp(
+                                                "SDSMetadataDomain*"
+                                            ),
                                             "Arn",
                                         ]
                                     },
@@ -637,6 +776,42 @@
                             ]
                         },
                     },
+                    {
+                        "Effect": "Allow",
+                        "Action": "s3:GetObject",
+                        "Resource": [
+                            {
+                                "Fn::Join": [
+                                    "",
+                                    [
+                                        {
+                                            "Fn::GetAtt": [
+                                                Match.string_like_regexp("DATABUCKET*"),
+                                                "Arn",
+                                            ]
+                                        },
+                                        "/*",
+                                    ],
+                                ]
+                            },
+                            {
+                                "Fn::Join": [
+                                    "",
+                                    [
+                                        {
+                                            "Fn::GetAtt": [
+                                                Match.string_like_regexp(
+                                                    "CONFIGBUCKET*"
+                                                ),
+                                                "Arn",
+                                            ]
+                                        },
+                                        "/*",
+                                    ],
+                                ]
+                            },
+                        ],
+                    },
                 ],
             },
             "PolicyName": Match.string_like_regexp(
@@ -646,6 +821,90 @@
     )
 
 
+def test_custom_buck_deployment_iam_service_role_resource_properties(template):
+    template.has_resource_properties(
+        "AWS::IAM::Policy",
+        {
+            "PolicyName": Match.string_like_regexp(
+                "CustomCDKBucketDeployment.*ServiceRoleDefaultPolicy.*"
+            ),
+            "PolicyDocument": {
+                "Statement": [
+                    {
+                        "Action": ["s3:GetObject*", "s3:GetBucket*", "s3:List*"],
+                        "Effect": "Allow",
+                        "Resource": [
+                            {
+                                "Fn::Join": [
+                                    "",
+                                    [
+                                        "arn:",
+                                        {"Ref": "AWS::Partition"},
+                                        ":s3:::",
+                                        {"Fn::Sub": Match.any_value()},
+                                    ],
+                                ]
+                            },
+                            {
+                                "Fn::Join": [
+                                    "",
+                                    [
+                                        "arn:",
+                                        {"Ref": "AWS::Partition"},
+                                        ":s3:::",
+                                        {"Fn::Sub": Match.any_value()},
+                                        "/*",
+                                    ],
+                                ]
+                            },
+                        ],
+                    },
+                    {
+                        "Action": [
+                            "s3:GetObject*",
+                            "s3:GetBucket*",
+                            "s3:List*",
+                            "s3:DeleteObject*",
+                            "s3:PutObject",
+                            "s3:PutObjectLegalHold",
+                            "s3:PutObjectRetention",
+                            "s3:PutObjectTagging",
+                            "s3:PutObjectVersionTagging",
+                            "s3:Abort*",
+                        ],
+                        "Effect": "Allow",
+                        "Resource": [
+                            {
+                                "Fn::GetAtt": [
+                                    Match.string_like_regexp("CONFIGBUCKET*"),
+                                    "Arn",
+                                ]
+                            },
+                            {
+                                "Fn::Join": [
+                                    "",
+                                    [
+                                        {
+                                            "Fn::GetAtt": [
+                                                Match.string_like_regexp(
+                                                    "CONFIGBUCKET*"
+                                                ),
+                                                "Arn",
+                                            ]
+                                        },
+                                        "/*",
+                                    ],
+                                ]
+                            },
+                        ],
+                    },
+                ],
+                "Version": "2012-10-17",
+            },
+        },
+    )
+
+
 def test_lambda_urls_resource_count(template):
     template.resource_count_is("AWS::Lambda::Url", 3)
 
@@ -693,7 +952,7 @@
 
 
 def test_lambda_function_resource_count(template):
-    template.resource_count_is("AWS::Lambda::Function", 7)
+    template.resource_count_is("AWS::Lambda::Function", 8)
 
 
 def test_indexer_lambda_function_resource_properties(template, sds_id):
@@ -825,6 +1084,23 @@
     )
 
 
+def test_custom_cdk_bucket_deployment_lambda_resource_properties(template):
+    template.has_resource_properties(
+        "AWS::Lambda::Function",
+        {
+            "Handler": "index.handler",
+            "Runtime": "python3.9",
+            "Timeout": 900,
+            "Role": {
+                "Fn::GetAtt": [
+                    Match.string_like_regexp("CustomCDKBucketDeployment*"),
+                    "Arn",
+                ]
+            },
+        },
+    )
+
+
 def test_lambda_permission_resource_count(template):
     template.resource_count_is("AWS::Lambda::Permission", 4)
 
@@ -887,14 +1163,22 @@
             },
             "Principal": "*",
             "FunctionUrlAuthType": "NONE",
-=======
-    # Now test the sds-config bucket has the resource properties we expect
-    template.has_resource_properties(
-        "AWS::S3::Bucket",
-        props={
-            "BucketName": f"sds-config-{sds_id}",
-            "VersioningConfiguration": {"Status": "Enabled"},
-            "PublicAccessBlockConfiguration": {"RestrictPublicBuckets": True},
->>>>>>> 74b12524
+        },
+    )
+
+
+def test_lambda_layer_resource_count(template):
+    template.resource_count_is("AWS::Lambda::LayerVersion", 1)
+
+
+def test_custom_deploy_config_lambda_layer(template):
+    template.has_resource_properties(
+        "AWS::Lambda::LayerVersion",
+        {
+            "Content": {
+                "S3Bucket": {"Fn::Sub": Match.any_value()},
+                "S3Key": Match.string_like_regexp(".*.zip"),
+            },
+            "Description": "/opt/awscli/aws",
         },
     )